--- conflicted
+++ resolved
@@ -40,13 +40,8 @@
     waitForJavaDebugger(null);
   }
   
-<<<<<<< HEAD
-  @SuppressFBWarnings(value="IL_INFINITE_LOOP", justification="Endless loop is for debugging purposes.") 
+  @edu.umd.cs.findbugs.annotations.SuppressWarnings(value="IL_INFINITE_LOOP", justification="Endless loop is for debugging purposes.") 
   public static void waitForJavaDebugger(String extraLogMsg) {
-=======
-  @edu.umd.cs.findbugs.annotations.SuppressWarnings(value="IL_INFINITE_LOOP", justification="Endless loop is for debugging purposes.") 
-  public static void waitForJavaDebugger(LogWriterI18n logger, String extraLogMsg) {
->>>>>>> 812d51c4
     boolean cont = false;
     String msg = ":";
     if (extraLogMsg != null)
