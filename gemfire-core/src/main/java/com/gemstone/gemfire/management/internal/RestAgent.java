--- conflicted
+++ resolved
@@ -91,25 +91,8 @@
 
   private Server httpServer;
   private final String GEMFIRE_VERSION = GemFireVersion.getGemFireVersion();
-<<<<<<< HEAD
-  
-  private String getGemFireAPIWarLocation(final String gemfireHome) {
-    assert !StringUtils.isBlank(gemfireHome) : "The GEMFIRE environment variable must be set!";
-    if (new File(gemfireHome + "/tools/Extensions/gemfire-web-api-" + GEMFIRE_VERSION + ".war").isFile()) {
-      return gemfireHome + "/tools/Extensions/gemfire-web-api-" + GEMFIRE_VERSION + ".war";
-    }
-    else if (new File(gemfireHome + "/lib/gemfire-web-api-" + GEMFIRE_VERSION + ".war").isFile()) {
-      return gemfireHome + "/lib/gemfire-web-api-" + GEMFIRE_VERSION + ".war";
-    }
-    else {
-      return null;
-    }
-  }
-  
-=======
   private AgentUtil agentUtil = new AgentUtil(GEMFIRE_VERSION);
 
->>>>>>> 12197838
   private boolean isRunningInTomcat() {
     return (System.getProperty("catalina.base") != null || System.getProperty("catalina.home") != null);
   }
@@ -122,33 +105,17 @@
         this.config.getHttpServicePort(), this.config.getHttpServiceBindAddress());
 
     // Find the developer REST WAR file
-<<<<<<< HEAD
-    final String gemfireAPIWar =  getGemFireAPIWarLocation(gemfireHome);
-      
-    if(gemfireAPIWar == null){
-      logger.info("Unable to find GemFire Developer REST API WAR file; the Developer REST Interface for GemFire will not be accessible.");
-=======
     final String gemfireAPIWar = agentUtil.getGemFireWebApiWarLocation();
     if (gemfireAPIWar == null) {
-      logger
-          .info("Unable to find GemFire Developer REST API WAR file; the Developer REST API for GemFire will not be exported and accessible.");
->>>>>>> 12197838
+      logger.info("Unable to find GemFire Developer REST API WAR file; the Developer REST Interface for GemFire will not be accessible.");
     }
 
     try {
       // Check if we're already running inside Tomcat
       if (isRunningInTomcat()) {
-<<<<<<< HEAD
         logger.warn("Detected presence of catalina system properties. HTTP service will not be started. To enable the GemFire Developer REST API, please deploy the /gemfire-api WAR file in your application server."); 
-      }
-      else if (isWebApplicationAvailable(gemfireAPIWar)) {
-          
-=======
-        logger
-            .warn("Detected presence of catalina system properties. HTTP service will not be started. To enable the GemFire developer REST API, please deploy the gemfire-web.war file in your application server.");
       } else if (agentUtil.isWebApplicationAvailable(gemfireAPIWar)) {
 
->>>>>>> 12197838
         final String bindAddress = this.config.getHttpServiceBindAddress();
         final int port = this.config.getHttpServicePort();
 
